#'Run the program zonation from R
#'
#'Runs the zonation software for conservation planning on a set of GeoTiff files
#'and returns the output as a list.
#'
#'@param features file paths of the GeoTiff files for features in the conservation plan.
#'
#'@export

zonation                                                                      <-
  function(features)                                                           {

  zp                                                                          <-
    base::getOption('rzonation.path')                                          ;

  if (!base::nzchar(zp))                                                       {
     base::stop('zonation binary not found')                                 ;};

  dir                                                                         <-
    base::tempdir()                                                            ;

  datfile                                                                     <-
    base::tempfile(tmpdir = dir)                                               ;

  base::paste(
    '[Settings]',
    'removal rule = 1',
    'warp factor = 1000',
    'edge removal = 1',
    'add edge points = 0',
    'annotate name = 0',
    sep = '\n'
  )                                                                          %>%
  base::cat(file = datfile)                                                    ;

  spfile                                                                      <-
    base::tempfile(tmpdir = dir)                                               ;

  features                                                                   %>%
  base::paste0('1 1 1 1 1 ', ., '\n', collapse = '')                         %>%
  base::cat(file = spfile)                                                     ;

  resstem                                                                     <-
    base::tempfile(tmpdir = dir)                                               ;

  base::paste(
    base::getOption('rzonation.path'),
    '-r',
    datfile,
    spfile,
    resstem,
    '0.0 0 1.0 1'
  )                                                                          %>%
  base::system(ignore.stdout = TRUE)                                           ;

  features_info                                                               <-
    base::paste0(resstem, '.features_info.txt')                              %>%
    readr::read_tsv(
      file      = .,
      col_names = base::c(
                    'weight',
                    'dist_sum',
                    'ig_retain',
                    't_viol_fract_rem',
                    'dist_mean_x',
                    'dist_mean_y',
                    'map_file_name'
                  ),
      col_types = 'cdddddc',
      skip      = 2
    )                                                                        %>%
    dplyr::mutate(
      weight = base::as.numeric(x = weight)
    )                                                                          ;

  nfeatures                                                                   <-
    features                                                                 %>%
    base::length(x = .)                                                        ;

  curves                                                                      <-
    readr::read_table(
      file      = base::paste0(resstem, '.curves.txt'),
      col_names = base::c(
                    'prop_landscape_lost',
                    'cost_need_for_top_frac',
                    'min_prop_rem',
                    'ave_prop_rem',
                    'w_prop_rem',
                    'ext_1',
                    'ext_2',
                    base::paste0(
                      'prop_',
                      tools::file_path_sans_ext(x = features),
                      '_rem'
                    )
                  ),
      col_types =                                                              {
                  'd'                                                        %>%
                  base::rep(nfeatures)                                       %>%
<<<<<<< HEAD
                  base::c('diddddd', .)                                     %>%
=======
                  base::c('didddddd', .)                                     %>%
>>>>>>> e1e79bcb
                  base::paste0(collapse = '')                                 ;}
                  ,
      skip      = 1
    )                                                                          ;

  rasters                                                                     <-
    resstem                                                                  %>%
    base::basename(path = .)                                                 %>%
    base::list.files(path = dir, pattern = ., full.names = TRUE)             %>%
    base::grep(pattern = '\\.tif$', x = ., value = TRUE)                     %>%
    raster::stack(x = .)                                                     %>%
    magrittr::set_names(
      value = base::c('rank', 'wrscr')
    )                                                                        %>%
    raster::readAll(object = .)                                                ;

  run_info                                                                    <-
    readr::read_file(
      file = base::paste0(resstem, '.run_info.txt')
    )                                                                          ;

  base::list(
    features_info = features_info,
    curves        = curves,
    rasters       = rasters,
    run_info      = run_info
  )                                                                          ;};

utils::globalVariables('weight')                                               ;
<|MERGE_RESOLUTION|>--- conflicted
+++ resolved
@@ -97,11 +97,7 @@
       col_types =                                                              {
                   'd'                                                        %>%
                   base::rep(nfeatures)                                       %>%
-<<<<<<< HEAD
-                  base::c('diddddd', .)                                     %>%
-=======
-                  base::c('didddddd', .)                                     %>%
->>>>>>> e1e79bcb
+                  base::c('diddddd', .)                                      %>%
                   base::paste0(collapse = '')                                 ;}
                   ,
       skip      = 1
