Package: rzonation
Title: Run Zonation from R
<<<<<<< HEAD
Version: 0.0.0.9058
=======
Version: 0.0.0.9062
>>>>>>> 38562fcb
Authors@R: person(c("William", "Keith"), "Morris", email = "wkmor1@gmail.com", role = c("aut", "cre"))
Description: Run the zonation spatial conservation planning software from R.
Depends:
    R (>= 3.2.2),
License: MIT + file LICENSE
LazyData: true
Imports:
    ggplot2,
    magrittr,
    methods,
    raster,
    readr,
    rgdal
RoxygenNote: 5.0.1<|MERGE_RESOLUTION|>--- conflicted
+++ resolved
@@ -1,14 +1,10 @@
 Package: rzonation
 Title: Run Zonation from R
-<<<<<<< HEAD
-Version: 0.0.0.9058
-=======
-Version: 0.0.0.9062
->>>>>>> 38562fcb
+Version: 0.0.0.9063
 Authors@R: person(c("William", "Keith"), "Morris", email = "wkmor1@gmail.com", role = c("aut", "cre"))
 Description: Run the zonation spatial conservation planning software from R.
 Depends:
-    R (>= 3.2.2),
+    R (>= 3.2.3),
 License: MIT + file LICENSE
 LazyData: true
 Imports:
